// Copyright 2012 the u-root Authors. All rights reserved
// Use of this source code is governed by a BSD-style
// license that can be found in the LICENSE file.

package main

import (
	"flag"
	"fmt"
	"io"
	"io/ioutil"
	"log"
	"net/http"
	"os"
	"path"
	"path/filepath"
	"strings"
	"syscall"
)

const (
	/*
	 * IOCTL commands --- we will commandeer 0x4C ('L')
	 */
	LOOP_SET_CAPACITY = 0x4C07
	LOOP_CHANGE_FD    = 0x4C06
	LOOP_GET_STATUS64 = 0x4C05
	LOOP_SET_STATUS64 = 0x4C04
	LOOP_GET_STATUS   = 0x4C03
	LOOP_SET_STATUS   = 0x4C02
	LOOP_CLR_FD       = 0x4C01
	LOOP_SET_FD       = 0x4C00
	LO_NAME_SIZE      = 64
	LO_KEY_SIZE       = 32
	/* /dev/loop-control interface */
	LOOP_CTL_ADD      = 0x4C80
	LOOP_CTL_REMOVE   = 0x4C81
	LOOP_CTL_GET_FREE = 0x4C82
	SYS_ioctl         = 16
)

//http://distro.ibiblio.org/tinycorelinux/5.x/x86_64/tcz/
//The .dep is the name + .dep

var (
	l                  = log.New(os.Stdout, "tcz: ", 0)
	host               = flag.String("h", "tinycorelinux.net", "Host name for packages")
	version            = flag.String("v", "5.x", "tinycore version")
	arch               = flag.String("a", "x86_64", "tinycore architecture")
	port               = flag.String("p", "80", "Host port")
	tczServerDir       string
	tczLocalPackageDir string
)

// consider making this a goroutine which pushes the string down the channel.
func findloop() (name string, err error) {
	cfd, err := syscall.Open("/dev/loop-control", syscall.O_RDWR, 0)
	if err != nil {
		log.Fatalf("/dev/loop-control: %v", err)
	}
	defer syscall.Close(cfd)
	a, b, errno := syscall.Syscall(SYS_ioctl, uintptr(cfd), LOOP_CTL_GET_FREE, 0)
	if errno != 0 {
		log.Fatalf("ioctl: %v\n", err)
	}
	log.Printf("a %v b %v err %v\n", a, b, err)
	name = fmt.Sprintf("/dev/loop%d", a)
	return name, nil
}

func clonetree(tree string) error {
	l.Printf("Clone tree %v", tree)
	lt := len(tree)
	err := filepath.Walk(tree, func(path string, fi os.FileInfo, err error) error {

		l.Printf("Clone tree with path %s fi %v", path, fi)
		if fi.IsDir() {
			l.Printf("Walking, dir %v\n", path)
			if path[lt:] == "" {
				return nil
			}
			if err := os.MkdirAll(path[lt:], 0700); err != nil {
				l.Printf("Mkdir of %s failed: %v", path[lt:], err)
				// TODO: EEXIST should not be an error. Ignore
				// err for now. FIXME.
				//return err
			}
			return nil
		}
		// all else gets a symlink.

		// If the link exists
		if link, err := os.Readlink(path[lt:]); err == nil {
<<<<<<< HEAD
			// Confirm that it points to the same path to be assigned
=======
			// Confirm that it points to the full tree path
>>>>>>> c884ecba
			if link == path {
				return nil
			}

<<<<<<< HEAD
=======
			// If it does not, return error because tcz packages are inconsistent
>>>>>>> c884ecba
			l.Printf("Symlink: need %v -> %v but %v -> %v is already there", path, path[lt:], path, link)
			return err
		}

<<<<<<< HEAD
=======
		// If the link does not exist
>>>>>>> c884ecba
		l.Printf("Need to symlink %v to %v\n", path, path[lt:])

		if err := os.Symlink(path, path[lt:]); err != nil {
			l.Printf("Symlink: %v", err)
<<<<<<< HEAD
			return err
=======
>>>>>>> c884ecba
		}

		return nil
	})
	if err != nil {
		fmt.Fprintln(os.Stderr, err)
		os.Exit(1)
	}
	return err
}

func fetch(p string) error {

	fullpath := path.Join(tczLocalPackageDir, p)
	packageName := path.Join(tczServerDir, p)
	if _, err := os.Stat(fullpath); err != nil {
		// path.Join doesn't quite work here. It will try to do file-system-like
		// joins and it ends up remove the // and replacing it with a clash.
		cmd := "http://" + *host + ":" + *port + "/" + packageName
		l.Printf("Fetch %v\n", cmd)

		resp, err := http.Get(cmd)
		if err != nil {
			l.Fatalf("Get of %v failed: %v\n", cmd, err)
		}
		defer resp.Body.Close()

		if resp.Status != "200 OK" {
			l.Printf("%v Not OK! %v\n", cmd, resp.Status)
			return syscall.ENOENT
		}

		l.Printf("resp %v err %v\n", resp, err)
		// we have the whole tcz in resp.Body.
		// First, save it to /tcz/name
		f, err := os.Create(fullpath)
		if err != nil {
			l.Fatalf("Create of :%v: failed: %v\n", fullpath, err)
		} else {
			l.Printf("created %v f %v\n", fullpath, f)
		}

		if c, err := io.Copy(f, resp.Body); err != nil {
			l.Fatal(err)
		} else {
			/* OK, these are compressed tars ... */
			l.Printf("c %v err %v\n", c, err)
		}
		f.Close()
	}
	return nil
}

// deps is ALL the packages we need fetched or not
// this may even let us work with parallel tcz, ALMOST
func installPackage(tczName string, deps map[string]bool) error {
	l.Printf("installPackage: %v %v\n", tczName, deps)
	depName := tczName + ".dep"
	// path.Join doesn't quite work here.
	if err := fetch(tczName); err != nil {
		l.Fatal(err)
	}
	deps[tczName] = true
	l.Printf("Fetched %v\n", tczName)
	// now fetch dependencies if any.
	if err := fetch(depName); err == nil {
		l.Printf("Fetched dep ok!\n")
	} else {
		l.Printf("No dep file found\n")
		if err := ioutil.WriteFile(path.Join(tczLocalPackageDir, depName), []byte{}, os.FileMode(0444)); err != nil {
			l.Printf("Tried to write Blank file %v, failed %v\n", depName, err)
		}
		return nil
	}
	// read deps file
	deplist, err := ioutil.ReadFile(path.Join(tczLocalPackageDir, depName))
	if err != nil {
		l.Fatalf("Fetched dep file %v but can't read it? %v", depName, err)
	}
	l.Printf("deplist for %v is :%v:\n", depName, deplist)
	for _, v := range strings.Split(string(deplist), "\n") {
		// split("name\n") gets you a 2-element array with second
		// element the empty string
		if len(v) == 0 {
			break
		}
		l.Printf("FOR %v get package %v\n", tczName, v)
		if deps[v] {
			continue
		}
		if err := installPackage(v, deps); err != nil {
			return err
		}
	}
	return nil

}

func setupPackages(tczName string, deps map[string]bool) error {
	l.Printf("setupPackages: @ %v deps %v\n", tczName, deps)
	for v := range deps {
		cmdName := strings.Split(v, ".")[0]
		packagePath := path.Join("/tmp/tcloop", cmdName)
		if err := os.MkdirAll(packagePath, 0700); err != nil {
			l.Fatal(err)
		}

		loopname, err := findloop()
		if err != nil {
			l.Fatal(err)
		}
		l.Printf("findloop gets %v err %v\n", loopname, err)
		pkgpath := path.Join(tczLocalPackageDir, v)
		ffd, err := syscall.Open(pkgpath, syscall.O_RDONLY, 0)
		if err != nil {
			l.Fatalf("%v: %v\n", pkgpath, err)
		}
		lfd, err := syscall.Open(loopname, syscall.O_RDONLY, 0)
		if err != nil {
			l.Fatalf("%v: %v\n", loopname, err)
		}
		l.Printf("ffd %v lfd %v\n", ffd, lfd)
		a, b, errno := syscall.Syscall(SYS_ioctl, uintptr(lfd), LOOP_SET_FD, uintptr(ffd))
		if errno != 0 {
			l.Fatalf("loop set fd ioctl: pkgpath :%v:, loop :%v:, %v, %v, %v\n", pkgpath, loopname, a, b, errno)
		}
		/* now mount it. The convention is the mount is in /tmp/tcloop/packagename */
		if err := syscall.Mount(loopname, packagePath, "squashfs", syscall.MS_MGC_VAL|syscall.MS_RDONLY, ""); err != nil {
			l.Fatalf("Mount :%s: on :%s: %v\n", loopname, packagePath, err)
		}
		err = clonetree(packagePath)
		if err != nil {
			l.Fatalf("clonetree:  %v\n", err)
		}
	}
	return nil

}

func main() {
	flag.Parse()
	needPackages := make(map[string]bool)
	tczServerDir = path.Join("/", *version, *arch, "tcz")
	tczLocalPackageDir = path.Join("/tcz", tczServerDir)
	if len(os.Args) < 2 {
		os.Exit(1)
	}
	cmdName := flag.Args()[0]
	tczName := cmdName + ".tcz"

	if err := os.MkdirAll(tczLocalPackageDir, 0700); err != nil {
		l.Fatal(err)
	}

	if err := os.MkdirAll("/tmp/tcloop", 0700); err != nil {
		l.Fatal(err)
	}

	// path.Join doesn't quite work here.
	if err := installPackage(tczName, needPackages); err != nil {
		l.Fatal(err)
	}
	l.Printf("After installpackages: needPackages %v\n", needPackages)

	if err := setupPackages(tczName, needPackages); err != nil {
		l.Fatal(err)
	}
}<|MERGE_RESOLUTION|>--- conflicted
+++ resolved
@@ -91,35 +91,21 @@
 
 		// If the link exists
 		if link, err := os.Readlink(path[lt:]); err == nil {
-<<<<<<< HEAD
 			// Confirm that it points to the same path to be assigned
-=======
-			// Confirm that it points to the full tree path
->>>>>>> c884ecba
 			if link == path {
 				return nil
 			}
 
-<<<<<<< HEAD
-=======
 			// If it does not, return error because tcz packages are inconsistent
->>>>>>> c884ecba
 			l.Printf("Symlink: need %v -> %v but %v -> %v is already there", path, path[lt:], path, link)
 			return err
 		}
-
-<<<<<<< HEAD
-=======
 		// If the link does not exist
->>>>>>> c884ecba
 		l.Printf("Need to symlink %v to %v\n", path, path[lt:])
 
 		if err := os.Symlink(path, path[lt:]); err != nil {
 			l.Printf("Symlink: %v", err)
-<<<<<<< HEAD
 			return err
-=======
->>>>>>> c884ecba
 		}
 
 		return nil
