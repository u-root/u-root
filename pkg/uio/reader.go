// Copyright 2018 the u-root Authors. All rights reserved
// Use of this source code is governed by a BSD-style
// license that can be found in the LICENSE file.

package uio

import (
	"bytes"
	"io"
	"io/ioutil"
	"math"
	"os"
	"reflect"
)

type inMemReaderAt interface {
	Bytes() []byte
}

// ReadAll reads everything that r contains.
//
// Callers *must* not modify bytes in the returned byte slice.
//
// If r is an in-memory representation, ReadAll will attempt to return a
// pointer to those bytes directly.
func ReadAll(r io.ReaderAt) ([]byte, error) {
	if imra, ok := r.(inMemReaderAt); ok {
		return imra.Bytes(), nil
	}
	return ioutil.ReadAll(Reader(r))
}

// Reader generates a Reader from a ReaderAt.
func Reader(r io.ReaderAt) io.Reader {
	return io.NewSectionReader(r, 0, math.MaxInt64)
}

// ReaderAtEqual compares the contents of r1 and r2.
func ReaderAtEqual(r1, r2 io.ReaderAt) bool {
	var c, d []byte
	var r1err, r2err error
	if r1 != nil {
		c, r1err = ReadAll(r1)
	}
	if r2 != nil {
		d, r2err = ReadAll(r2)
	}
	return bytes.Equal(c, d) && reflect.DeepEqual(r1err, r2err)
}

// ReadIntoFile reads all from io.Reader into the file at given path.
//
// If the file at given path does not exist, a new file will be created.
// If the file exists at the given path, but not empty, it will be truncated.
func ReadIntoFile(r io.Reader, p string) error {
<<<<<<< HEAD
	f, err := os.OpenFile(p, os.O_CREATE|os.O_RDWR|os.O_APPEND, 0644)
=======
	f, err := os.OpenFile(p, os.O_CREATE|os.O_RDWR|os.O_TRUNC, 0644)
>>>>>>> 9a482f90
	if err != nil {
		return err
	}
	defer f.Close()
<<<<<<< HEAD
	b := make([]byte, 0, 512)
	for {
		n, err := r.Read(b[:cap(b)])
		b = b[:n]
		f.Write(b)
		if err != nil {
			if err == io.EOF {
				err = nil
			}
			return err
		}
	}
=======

	_, err = io.Copy(f, r)
	if err != nil {
		return err
	}

	return f.Close()
>>>>>>> 9a482f90
}<|MERGE_RESOLUTION|>--- conflicted
+++ resolved
@@ -53,29 +53,11 @@
 // If the file at given path does not exist, a new file will be created.
 // If the file exists at the given path, but not empty, it will be truncated.
 func ReadIntoFile(r io.Reader, p string) error {
-<<<<<<< HEAD
-	f, err := os.OpenFile(p, os.O_CREATE|os.O_RDWR|os.O_APPEND, 0644)
-=======
 	f, err := os.OpenFile(p, os.O_CREATE|os.O_RDWR|os.O_TRUNC, 0644)
->>>>>>> 9a482f90
 	if err != nil {
 		return err
 	}
 	defer f.Close()
-<<<<<<< HEAD
-	b := make([]byte, 0, 512)
-	for {
-		n, err := r.Read(b[:cap(b)])
-		b = b[:n]
-		f.Write(b)
-		if err != nil {
-			if err == io.EOF {
-				err = nil
-			}
-			return err
-		}
-	}
-=======
 
 	_, err = io.Copy(f, r)
 	if err != nil {
@@ -83,5 +65,4 @@
 	}
 
 	return f.Close()
->>>>>>> 9a482f90
 }