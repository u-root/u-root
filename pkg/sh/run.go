--- conflicted
+++ resolved
@@ -33,18 +33,10 @@
 	cmd.Stdin = in
 	cmd.Stdout = out
 	cmd.Stderr = err
-<<<<<<< HEAD
-	
-	// If it is a background process, don't wait for it to return.
-	if len(args) > 0 && args[len(args)-1] == "&" {
-		return cmd.Start()
-	}	
-=======
 	// If it is a background process, don't wait for it to return.
 	if len(args) > 0 && args[len(args)-1] == "&" {
 		return cmd.Start()
 	}
->>>>>>> a75a07fa
 	return cmd.Run()
 }
 
